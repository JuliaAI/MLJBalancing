using Test
using MLJBalancing
<<<<<<< HEAD
using Imbalance
using MLJBase
using MLJModels
using MLJModelInterface
=======
using MLJBase
using MLJModels
using Imbalance
>>>>>>> e2cbd1d8
using Random
using DataFrames
using Tables

<<<<<<< HEAD
include("balanced_bagging.jl")
=======

include("balanced_model.jl")
>>>>>>> e2cbd1d8
<|MERGE_RESOLUTION|>--- conflicted
+++ resolved
@@ -1,22 +1,11 @@
 using Test
 using MLJBalancing
-<<<<<<< HEAD
-using Imbalance
-using MLJBase
-using MLJModels
-using MLJModelInterface
-=======
 using MLJBase
 using MLJModels
 using Imbalance
->>>>>>> e2cbd1d8
 using Random
 using DataFrames
 using Tables
 
-<<<<<<< HEAD
 include("balanced_bagging.jl")
-=======
-
-include("balanced_model.jl")
->>>>>>> e2cbd1d8
+include("balanced_model.jl")