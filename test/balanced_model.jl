--- conflicted
+++ resolved
@@ -39,18 +39,10 @@
 	@test_throws  MLJBalancing.ERR_MODEL_UNSPECIFIED begin
 		BalancedModel(b1 = balancer1, b2 = balancer2, b3 = balancer3)
 	end
-<<<<<<< HEAD
-
-	# ERR_UNSUPPORTED_MODEL(model)
-	@test_throws (MLJBalancing.ERR_UNSUPPORTED_MODEL(1)) begin
-		BalancedModel(model = 1, b1 = balancer1, b2 = balancer2, b3 = balancer3)
-	end
-=======
     @test_throws(
         MLJBalancing.ERR_UNSUPPORTED_MODEL(1),
         BalancedModel(model = 1, b1 = balancer1, b2 = balancer2, b3 = balancer3),
     )
->>>>>>> e6b1aaae
 	@test_logs (:warn, MLJBalancing.WRN_BALANCER_UNSPECIFIED) begin
 		BalancedModel(model = model_prob)
 	end
@@ -88,10 +80,10 @@
 	Base.getproperty(balanced_model, :b1) == balancer1
 	Base.setproperty!(balanced_model, :b1, balancer2)
 	Base.getproperty(balanced_model, :b1) == balancer2
-<<<<<<< HEAD
-	@test_throws MLJBalancing.ERR_NO_PROP begin
-		Base.setproperty!(balanced_model, :name11, balancer2)
-	end
+    @test_throws(
+        MLJBalancing.ERR_NO_PROP,
+	Base.setproperty!(balanced_model, :name11, balancer2),
+    )
 end
 
 
@@ -107,10 +99,4 @@
     @test_logs (:warn, MLJBalancing.WRN_MODEL_GIVEN) begin
         BalancedModel(model; model=model, balancer1=balancer1)
     end
-=======
-    @test_throws(
-        MLJBalancing.ERR_NO_PROP,
-	Base.setproperty!(balanced_model, :name11, balancer2),
-    )
->>>>>>> e6b1aaae
 end