module MLJBalancing

using MLJBase
using MLJModelInterface
using MLUtils
using OrderedCollections
using Random
using Random: AbstractRNG, Xoshiro, rand
using StatsBase: sample

<<<<<<< HEAD
MMI = MLJModelInterface

include("balanced_bagging.jl")
export BalancedBaggingClassifier
=======
include("balanced_model.jl")
export BalancedModel
>>>>>>> e2cbd1d8

end<|MERGE_RESOLUTION|>--- conflicted
+++ resolved
@@ -8,14 +8,11 @@
 using Random: AbstractRNG, Xoshiro, rand
 using StatsBase: sample
 
-<<<<<<< HEAD
 MMI = MLJModelInterface
 
 include("balanced_bagging.jl")
 export BalancedBaggingClassifier
-=======
 include("balanced_model.jl")
 export BalancedModel
->>>>>>> e2cbd1d8
 
 end