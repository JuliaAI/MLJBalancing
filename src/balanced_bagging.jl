--- conflicted
+++ resolved
@@ -29,11 +29,7 @@
     # a tuple mapping each class to its indices
     labels_inds = collect(group_inds(y))
     num_classes = length(labels_inds)
-<<<<<<< HEAD
-    num_classes == 2 || throw(ErrorException(ERR_MULTICLASS_UNSUPP(num_classes)))
-=======
     num_classes == 2 || throw(ERR_MULTICLASS_UNSUPP(num_classes))
->>>>>>> e6b1aaae
     # get the length of each class
     first_class_count = length(labels_inds[1][2])
     second_class_count = length(labels_inds[2][2])
@@ -97,7 +93,6 @@
     T = 0,
     rng = Random.default_rng(),
 )
-<<<<<<< HEAD
     length(args) <= 1 || throw(ERR_NUM_ARGS_BB)
     if length(args) === 1
         atom = first(args)
@@ -109,11 +104,6 @@
     end
     T < 0 && error(ERR_BAD_T)      
     rng = rng_handler(rng)    
-=======
-    model === nothing && error(ERR_MISSING_CLF)
-    T < 0 && error(ERR_BAD_T)
-    rng = rng_handler(rng)
->>>>>>> e6b1aaae
     return BalancedBaggingClassifier(model, T, rng)
 end
 
