name: CI
on:
  push:
    branches:
      - main
    tags: ['*']
  pull_request:
  workflow_dispatch:
concurrency:
  # Skip intermediate builds: always.
  # Cancel intermediate builds: only if it is a pull request build.
  group: ${{ github.workflow }}-${{ github.ref }}
  cancel-in-progress: ${{ startsWith(github.ref, 'refs/pull/') }}
jobs:
  test:
    name: Julia ${{ matrix.version }} - ${{ matrix.os }} - ${{ matrix.arch }} - ${{ github.event_name }}
    runs-on: ${{ matrix.os }}
    strategy:
      fail-fast: false
      matrix:
        version:
          - '1.8'
<<<<<<< HEAD
          - '1'
=======
>>>>>>> be674dca
        os: [ubuntu-latest, windows-latest, macOS-latest]
        arch:
          - x64
    steps:
      - uses: actions/checkout@v3
      - uses: julia-actions/setup-julia@v1
        with:
          version: ${{ matrix.version }}
          arch: ${{ matrix.arch }}
      - uses: julia-actions/cache@v1
      - uses: julia-actions/julia-buildpkg@v1
      - uses: julia-actions/julia-runtest@v1<|MERGE_RESOLUTION|>--- conflicted
+++ resolved
@@ -20,10 +20,8 @@
       matrix:
         version:
           - '1.8'
-<<<<<<< HEAD
           - '1'
-=======
->>>>>>> be674dca
+
         os: [ubuntu-latest, windows-latest, macOS-latest]
         arch:
           - x64
